@import '../custom/custom-variables';

@import 'variables';

// Base
@import 'base/mixins';
@import 'base/reset';
@import 'base/base';

// Components
@import 'components/inputs';
@import 'components/alerts';
@import 'components/backgrounds';
@import 'components/buttons';
@import 'components/grid';
@import 'components/datagrids';
@import 'components/dataview';
@import 'components/dijit-widgets';
@import 'components/glyphicons';
@import 'components/groupbox';
@import 'components/helpers';
@import 'components/images';
@import 'components/labels';
@import 'components/listview';
@import 'components/modals';
@import 'components/navigationbar';
@import 'components/navigationlist';
@import 'components/navigationtree';
@import 'components/simplemenubar';
@import 'components/tabcontainer';
@import 'components/tables';
@import 'components/templategrids';
@import 'components/typography';
@import 'components/layoutgrid';
@import 'components/progress';

// Building Blocks
@import 'buildingblocks/alignment-block';
@import 'buildingblocks/breadcrumb';
@import 'buildingblocks/card';
@import 'buildingblocks/controlgroup';
@import 'buildingblocks/pageheader';
@import 'buildingblocks/heroheader';
@import 'buildingblocks/formblock';
@import 'buildingblocks/list';
@import 'buildingblocks/master-defail';
@import 'buildingblocks/wizard';
@import 'buildingblocks/timeline';

//layouts
@import 'layouts/navlayout-atlas';

//mobile
@import 'mobile/all';
@import 'mobile/header';
@import 'mobile/layout';
@import 'mobile/components/listview';
@import 'mobile/components/navigationlist';

//customwidgets
@import 'customwidgets/star-rating-theme';
@import 'customwidgets/starwidget';
<<<<<<< HEAD
@import 'customwidgets/range-slider-theme';

.controlgroup {
    // Lose building block?
    .btn,
    .btn-group {
        margin-right: $element-spacing;
        &:last-child,
        .btn {
            margin-right: 0;
        }
    }
    .btn-group {
        .btn + .btn {
            margin-left: -1px;
        }
    }
}

// Used in card info
.textwithicon {
    max-width: 100%;
    text-overflow: ellipsis;
    overflow: hidden;
    margin-bottom: 15px;
    .textwithicon-icon,
    .textwithicon-text {
        display: inline-block;
        vertical-align: middle;
    }
    .textwithicon-icon {
        //reset btn styling
        background: transparent;
        border: 0;
        padding: 0;

       margin-right: 15px;
        color: $brand-primary; // class .text-primary
        font-size: 23px;
    }
    .textwithicon-text {
    }
}

// Used in card info
.socialprofiles {
    .socialprofiles-title {
        font-weight: bold; // class text-bold
        margin-bottom: 10px;
        display: block;
    }
    .socialprofiles-button {
        border-radius: 24px;
        padding: 0;
        width: 24px;
        height: 24px;
        margin-right: 15px;
    }
}
=======
@import 'customwidgets/slider-theme';
@import 'customwidgets/progress-circle-theme';
>>>>>>> 42e91d51
<|MERGE_RESOLUTION|>--- conflicted
+++ resolved
@@ -60,67 +60,6 @@
 //customwidgets
 @import 'customwidgets/star-rating-theme';
 @import 'customwidgets/starwidget';
-<<<<<<< HEAD
 @import 'customwidgets/range-slider-theme';
-
-.controlgroup {
-    // Lose building block?
-    .btn,
-    .btn-group {
-        margin-right: $element-spacing;
-        &:last-child,
-        .btn {
-            margin-right: 0;
-        }
-    }
-    .btn-group {
-        .btn + .btn {
-            margin-left: -1px;
-        }
-    }
-}
-
-// Used in card info
-.textwithicon {
-    max-width: 100%;
-    text-overflow: ellipsis;
-    overflow: hidden;
-    margin-bottom: 15px;
-    .textwithicon-icon,
-    .textwithicon-text {
-        display: inline-block;
-        vertical-align: middle;
-    }
-    .textwithicon-icon {
-        //reset btn styling
-        background: transparent;
-        border: 0;
-        padding: 0;
-
-       margin-right: 15px;
-        color: $brand-primary; // class .text-primary
-        font-size: 23px;
-    }
-    .textwithicon-text {
-    }
-}
-
-// Used in card info
-.socialprofiles {
-    .socialprofiles-title {
-        font-weight: bold; // class text-bold
-        margin-bottom: 10px;
-        display: block;
-    }
-    .socialprofiles-button {
-        border-radius: 24px;
-        padding: 0;
-        width: 24px;
-        height: 24px;
-        margin-right: 15px;
-    }
-}
-=======
 @import 'customwidgets/slider-theme';
-@import 'customwidgets/progress-circle-theme';
->>>>>>> 42e91d51
+@import 'customwidgets/progress-circle-theme';